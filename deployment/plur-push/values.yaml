--- conflicted
+++ resolved
@@ -1,11 +1,7 @@
 replicaCount: 1
 image:
   repository: ghcr.io/verse-pbc/plur_push_service
-<<<<<<< HEAD
-  tag: 0.0.1-34
-=======
-  tag: ""  # Uses Chart.AppVersion when empty
->>>>>>> 68657389
+  tag: "0.0.1-47" # Uses Chart.AppVersion when empty
   pullPolicy: Always
 pdb:
   minAvailable: 1
